import axios from 'axios'

// Backend configuration - easily switch between Go and Laravel
const BACKEND_CONFIG = {
  // Set to 'go' or 'laravel' to switch backends
  BACKEND_TYPE: 'go', // Change this to 'laravel' to use Laravel backend
  
  // Go backend URLs - switch between local and ngrok
  GO_BACKEND_URL_LOCAL: 'http://localhost:8080',
  GO_BACKEND_URL_NGROK: 'https://8f5e6659a95f.ngrok-free.app',
<<<<<<< HEAD
  GO_USE_LOCAL: true, // Set to true for NGROK, false for Local
=======
  GO_USE_NGROK: false, // Set to true for ngrok, false for local
>>>>>>> 0f7e5d7c
  
  LARAVEL_BACKEND_URL: 'http://localhost:8000'
}

// Get the appropriate backend URL
const getBackendURL = () => {
  if (BACKEND_CONFIG.BACKEND_TYPE === 'go') {
    return BACKEND_CONFIG.GO_USE_LOCAL
      ? BACKEND_CONFIG.GO_BACKEND_URL_LOCAL
      : BACKEND_CONFIG.GO_BACKEND_URL_NGROK
  }
  return BACKEND_CONFIG.LARAVEL_BACKEND_URL
}

// Configure axios defaults
axios.defaults.baseURL = getBackendURL()

// Add request interceptor for common headers
axios.interceptors.request.use(
  (config) => {
    // Add JWT token if available
    const token = localStorage.getItem('auth_token')
    if (token) {
      config.headers.Authorization = `Bearer ${token}`
    }
    
    // Add any common headers here if needed
    return config
  },
  (error) => {
    return Promise.reject(error)
  }
)

// Add response interceptor for error handling
axios.interceptors.response.use(
  (response) => {
    return response
  },
  (error) => {
    console.error('API Error:', error.response?.data || error.message)
    return Promise.reject(error)
  }
)

// Export configuration for use in other parts of the app
export { BACKEND_CONFIG, getBackendURL }
export default axios <|MERGE_RESOLUTION|>--- conflicted
+++ resolved
@@ -8,11 +8,7 @@
   // Go backend URLs - switch between local and ngrok
   GO_BACKEND_URL_LOCAL: 'http://localhost:8080',
   GO_BACKEND_URL_NGROK: 'https://8f5e6659a95f.ngrok-free.app',
-<<<<<<< HEAD
-  GO_USE_LOCAL: true, // Set to true for NGROK, false for Local
-=======
-  GO_USE_NGROK: false, // Set to true for ngrok, false for local
->>>>>>> 0f7e5d7c
+  GO_USE_NGROK: true, // Set to true for ngrok, false for local
   
   LARAVEL_BACKEND_URL: 'http://localhost:8000'
 }
